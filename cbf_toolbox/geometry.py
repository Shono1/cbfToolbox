--- conflicted
+++ resolved
@@ -31,16 +31,10 @@
 
 class Point(Shape):
     """A single point in space. If given an offset, it similar to a sphere"""
-<<<<<<< HEAD
-    def __init__(self) -> None:
-        super().__init__()
-        self.radius = 0
-=======
     def __init__(self, ndim=2, marker='x'):
         self.ndim = ndim
         self.radius = 0
         self.marker = marker
->>>>>>> 08912aa7
     
     def func(self, x, offset=0):
         """Function that defines the shape"""
@@ -253,9 +247,7 @@
             yy = (-self.n[0]*xx - self.n[2]*zz - d)/self.n[1]
             
         # plot the surface
-<<<<<<< HEAD
         ax.plot_surface(xx, yy, zz, color=color, alpha=0.5)        
-
 
 class Cylinder(Shape):
     """A cylinder of infinite length"""
@@ -327,8 +319,4 @@
         zz = zz.reshape(shape)
         
         # Plot
-        ax.plot_surface(xx, yy, zz, alpha=0.5, color=color)
-        
-=======
-        ax.plot_surface(xx, yy, zz, color=color, alpha=0.5)        
->>>>>>> 08912aa7
+        ax.plot_surface(xx, yy, zz, alpha=0.5, color=color)